{
  "name": "@qualweb/evaluation",
<<<<<<< HEAD
  "version": "0.1.71",
=======
  "version": "0.1.73",
>>>>>>> 34158f2e
  "description": "Evaluates chosen modules",
  "main": "dist/index.js",
  "types": "./dist",
  "scripts": {
    "tsc": "tsc",
    "test": "mocha --require esm",
    "prebuild": "rimraf dist",
    "build": "npm run prebuild && tsc --build",
    "pub": "npm run build && npm publish --access=public"
  },
  "repository": {
    "type": "git",
    "url": "git+https://github.com/qualweb/util.git"
  },
  "keywords": [
    "qualweb",
    "accessibility",
    "util",
    "lib"
  ],
  "author": "João Vicente",
  "license": "ISC",
  "bugs": {
    "url": "https://github.com/qualweb/util/issues"
  },
  "homepage": "https://github.com/qualweb/util#readme",
  "devDependencies": {
    "@qualweb/dom": "^0.1.28",
    "@qualweb/types": "^0.4.52",
    "@tsconfig/recommended": "^1.0.1",
    "@types/lodash.clone": "^4.5.6",
    "@types/lodash.clonedeep": "^4.5.6",
    "chai": "^4.2.0",
    "esm": "^3.2.25",
    "mocha": "^8.2.1",
    "puppeteer": "^5.5.0",
    "rimraf": "^3.0.2",
    "typescript": "^4.1.3"
  },
  "dependencies": {
    "@qualweb/act-rules": "^0.4.47",
    "@qualweb/best-practices": "^0.4.14",
    "@qualweb/qw-page": "^0.1.36",
    "@qualweb/wappalyzer": "^0.2.0",
    "@qualweb/wcag-techniques": "^0.1.13",
    "@qualweb/counter":"^0.1.1",
    "css-select": "^3.1.2",
    "lodash.clone": "^4.5.0",
    "lodash.clonedeep": "^4.5.0"
  }
}<|MERGE_RESOLUTION|>--- conflicted
+++ resolved
@@ -1,10 +1,6 @@
 {
   "name": "@qualweb/evaluation",
-<<<<<<< HEAD
-  "version": "0.1.71",
-=======
   "version": "0.1.73",
->>>>>>> 34158f2e
   "description": "Evaluates chosen modules",
   "main": "dist/index.js",
   "types": "./dist",
