{
  "name": "@qualweb/evaluation",
  "version": "0.1.54",
  "description": "Evaluates chosen modules",
  "main": "dist/index.js",
  "types": "./dist",
  "scripts": {
    "tsc": "tsc",
    "test": "mocha --require esm",
    "clean": "node clean.js",
    "build": "npm run clean && tsc --build",
    "pub": "npm run build && npm publish --access=public"
  },
  "repository": {
    "type": "git",
    "url": "git+https://github.com/qualweb/util.git"
  },
  "keywords": [
    "qualweb",
    "accessibility",
    "util",
    "lib"
  ],
  "author": "João Vicente",
  "license": "ISC",
  "bugs": {
    "url": "https://github.com/qualweb/util/issues"
  },
  "homepage": "https://github.com/qualweb/util#readme",
  "devDependencies": {
    "@qualweb/dom": "^0.1.28",
<<<<<<< HEAD
    "@qualweb/types": "^0.4.44",
=======
    "@qualweb/types": "^0.4.47",
    "@tsconfig/recommended": "^1.0.1",
    "@types/lodash.clone": "^4.5.6",
    "@types/lodash.clonedeep": "^4.5.6",
>>>>>>> 88766745
    "@types/node-fetch": "^2.5.7",
    "chai": "^4.2.0",
    "css": "^3.0.0",
    "css-select": "^3.1.0",
    "esm": "^3.2.25",
    "htmlparser2": "^5.0.1",
    "mocha": "^8.2.1",
    "puppeteer": "^5.4.1",
    "typescript": "^4.0.5"
  },
  "dependencies": {
<<<<<<< HEAD
    "@qualweb/act-rules": "^0.4.36",
    "@qualweb/best-practices": "^0.4.12",
    "@qualweb/wcag-techniques": "^0.1.8",
    "@qualweb/qw-page": "^0.1.31",
=======
    "@qualweb/act-rules": "^0.4.34",
    "@qualweb/best-practices": "^0.4.12",
    "@qualweb/qw-page": "^0.1.30",
    "@qualweb/wappalyzer": "^0.2.0",
    "@qualweb/wcag-techniques": "^0.1.8",
>>>>>>> 88766745
    "node-fetch": "^2.6.1"
  }
}<|MERGE_RESOLUTION|>--- conflicted
+++ resolved
@@ -1,6 +1,6 @@
 {
   "name": "@qualweb/evaluation",
-  "version": "0.1.54",
+  "version": "0.1.55",
   "description": "Evaluates chosen modules",
   "main": "dist/index.js",
   "types": "./dist",
@@ -29,14 +29,10 @@
   "homepage": "https://github.com/qualweb/util#readme",
   "devDependencies": {
     "@qualweb/dom": "^0.1.28",
-<<<<<<< HEAD
-    "@qualweb/types": "^0.4.44",
-=======
     "@qualweb/types": "^0.4.47",
     "@tsconfig/recommended": "^1.0.1",
     "@types/lodash.clone": "^4.5.6",
     "@types/lodash.clonedeep": "^4.5.6",
->>>>>>> 88766745
     "@types/node-fetch": "^2.5.7",
     "chai": "^4.2.0",
     "css": "^3.0.0",
@@ -48,18 +44,11 @@
     "typescript": "^4.0.5"
   },
   "dependencies": {
-<<<<<<< HEAD
     "@qualweb/act-rules": "^0.4.36",
     "@qualweb/best-practices": "^0.4.12",
     "@qualweb/wcag-techniques": "^0.1.8",
     "@qualweb/qw-page": "^0.1.31",
-=======
-    "@qualweb/act-rules": "^0.4.34",
-    "@qualweb/best-practices": "^0.4.12",
-    "@qualweb/qw-page": "^0.1.30",
     "@qualweb/wappalyzer": "^0.2.0",
-    "@qualweb/wcag-techniques": "^0.1.8",
->>>>>>> 88766745
     "node-fetch": "^2.6.1"
   }
 }