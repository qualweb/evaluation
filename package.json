{
  "name": "@qualweb/evaluation",
<<<<<<< HEAD
  "version": "0.1.66",
=======
  "version": "0.1.68",
>>>>>>> 79ad2cf1
  "description": "Evaluates chosen modules",
  "main": "dist/index.js",
  "types": "./dist",
  "scripts": {
    "tsc": "tsc",
    "test": "mocha --require esm",
    "prebuild": "rimraf dist",
    "build": "npm run prebuild && tsc --build",
    "pub": "npm run build && npm publish --access=public"
  },
  "repository": {
    "type": "git",
    "url": "git+https://github.com/qualweb/util.git"
  },
  "keywords": [
    "qualweb",
    "accessibility",
    "util",
    "lib"
  ],
  "author": "João Vicente",
  "license": "ISC",
  "bugs": {
    "url": "https://github.com/qualweb/util/issues"
  },
  "homepage": "https://github.com/qualweb/util#readme",
  "devDependencies": {
    "@qualweb/dom": "^0.1.28",
    "@qualweb/types": "^0.4.53",
    "@tsconfig/recommended": "^1.0.1",
    "@types/lodash.clone": "^4.5.6",
    "@types/lodash.clonedeep": "^4.5.6",
    "chai": "^4.2.0",
    "esm": "^3.2.25",
    "mocha": "^8.2.1",
    "puppeteer": "^5.5.0",
    "rimraf": "^3.0.2",
    "typescript": "^4.1.3"
  },
  "dependencies": {
<<<<<<< HEAD
    "@qualweb/act-rules": "^0.4.46",
=======
    "@qualweb/act-rules": "^0.4.47",
>>>>>>> 79ad2cf1
    "@qualweb/best-practices": "^0.4.14",
    "@qualweb/qw-page": "^0.1.36",
    "@qualweb/wappalyzer": "^0.2.0",
    "@qualweb/wcag-techniques": "^0.1.13",
    "css-select": "^3.1.2",
    "lodash.clone": "^4.5.0",
    "lodash.clonedeep": "^4.5.0"
  }
}<|MERGE_RESOLUTION|>--- conflicted
+++ resolved
@@ -1,10 +1,6 @@
 {
   "name": "@qualweb/evaluation",
-<<<<<<< HEAD
-  "version": "0.1.66",
-=======
   "version": "0.1.68",
->>>>>>> 79ad2cf1
   "description": "Evaluates chosen modules",
   "main": "dist/index.js",
   "types": "./dist",
@@ -45,11 +41,7 @@
     "typescript": "^4.1.3"
   },
   "dependencies": {
-<<<<<<< HEAD
-    "@qualweb/act-rules": "^0.4.46",
-=======
     "@qualweb/act-rules": "^0.4.47",
->>>>>>> 79ad2cf1
     "@qualweb/best-practices": "^0.4.14",
     "@qualweb/qw-page": "^0.1.36",
     "@qualweb/wappalyzer": "^0.2.0",
