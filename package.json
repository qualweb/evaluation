{
  "name": "@qualweb/evaluation",
  "version": "0.1.49",
  "description": "Evaluates choosen modules",
  "main": "dist/index.js",
  "types": "./node_modules/@qualweb/types",
  "scripts": {
    "tsc": "tsc",
    "test": "mocha --require esm",
    "clean": "node clean.js",
    "build": "npm run clean && tsc --build",
    "pub": "npm run build && npm publish --access=public"
  },
  "repository": {
    "type": "git",
    "url": "git+https://github.com/qualweb/util.git"
  },
  "keywords": [
    "qualweb",
    "accessibility",
    "util",
    "lib"
  ],
  "author": "João Vicente",
  "license": "ISC",
  "bugs": {
    "url": "https://github.com/qualweb/util/issues"
  },
  "homepage": "https://github.com/qualweb/util#readme",
  "devDependencies": {
    "@qualweb/dom": "^0.1.26",
<<<<<<< HEAD
    "@qualweb/types": "^0.4.44",
=======
    "@qualweb/types": "^0.4.40",
>>>>>>> a1313c2e
    "@types/node-fetch": "^2.5.7",
    "chai": "^4.2.0",
    "css": "^3.0.0",
    "css-select": "^3.1.0",
    "esm": "^3.2.25",
    "htmlparser2": "^5.0.0",
    "mocha": "^8.1.3",
    "puppeteer": "^5.2.1",
    "typescript": "^4.0.3"
  },
  "dependencies": {
    "@qualweb/act-rules": "^0.4.30",
<<<<<<< HEAD
    "@qualweb/best-practices": "^0.4.8",
    "@qualweb/wcag-techniques": "^0.1.0",
    "@qualweb/qw-page": "^0.1.29",
=======
    "@qualweb/best-practices": "^0.4.11",
    "@qualweb/css-techniques": "^0.4.10",
    "@qualweb/html-techniques": "^0.4.11",
    "@qualweb/qw-page": "^0.1.26",
    "@qualweb/wappalyzer": "^0.2.0",
>>>>>>> a1313c2e
    "node-fetch": "^2.6.1"
  }
}<|MERGE_RESOLUTION|>--- conflicted
+++ resolved
@@ -28,12 +28,8 @@
   },
   "homepage": "https://github.com/qualweb/util#readme",
   "devDependencies": {
-    "@qualweb/dom": "^0.1.26",
-<<<<<<< HEAD
+    "@qualweb/dom": "^0.1.27",
     "@qualweb/types": "^0.4.44",
-=======
-    "@qualweb/types": "^0.4.40",
->>>>>>> a1313c2e
     "@types/node-fetch": "^2.5.7",
     "chai": "^4.2.0",
     "css": "^3.0.0",
@@ -45,18 +41,10 @@
     "typescript": "^4.0.3"
   },
   "dependencies": {
-    "@qualweb/act-rules": "^0.4.30",
-<<<<<<< HEAD
-    "@qualweb/best-practices": "^0.4.8",
-    "@qualweb/wcag-techniques": "^0.1.0",
+    "@qualweb/act-rules": "^0.4.32",
+    "@qualweb/best-practices": "^0.4.11",
+    "@qualweb/wcag-techniques": "^0.1.5",
     "@qualweb/qw-page": "^0.1.29",
-=======
-    "@qualweb/best-practices": "^0.4.11",
-    "@qualweb/css-techniques": "^0.4.10",
-    "@qualweb/html-techniques": "^0.4.11",
-    "@qualweb/qw-page": "^0.1.26",
-    "@qualweb/wappalyzer": "^0.2.0",
->>>>>>> a1313c2e
     "node-fetch": "^2.6.1"
   }
 }