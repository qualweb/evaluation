--- conflicted
+++ resolved
@@ -1,10 +1,6 @@
 {
   "name": "@qualweb/evaluation",
-<<<<<<< HEAD
   "version": "0.1.39",
-=======
-  "version": "0.1.38",
->>>>>>> 2d068362
   "description": "Evaluates choosen modules",
   "main": "dist/index.js",
   "types": "./node_modules/@qualweb/types",
@@ -32,11 +28,7 @@
   },
   "homepage": "https://github.com/qualweb/util#readme",
   "devDependencies": {
-<<<<<<< HEAD
-    "@qualweb/dom": "^0.1.16",
-=======
     "@qualweb/dom": "^0.1.23",
->>>>>>> 2d068362
     "@qualweb/types": "^0.4.33",
     "@types/node-fetch": "^2.5.7",
     "chai": "^4.2.0",
