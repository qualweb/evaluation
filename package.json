--- conflicted
+++ resolved
@@ -1,10 +1,6 @@
 {
   "name": "@qualweb/evaluation",
-<<<<<<< HEAD
-  "version": "0.1.20",
-=======
-  "version": "0.1.23",
->>>>>>> dd08978d
+  "version": "0.1.24",
   "description": "Obtains a DOM from a given url",
   "main": "dist/index.js",
   "types": "./node_modules/@qualweb/types",
@@ -32,12 +28,8 @@
   },
   "homepage": "https://github.com/qualweb/util#readme",
   "devDependencies": {
-<<<<<<< HEAD
     "@qualweb/dom": "^0.1.14",
     "@qualweb/types": "^0.4.23",
-=======
-    "@qualweb/types": "^0.4.21",
->>>>>>> dd08978d
     "@types/node-fetch": "^2.5.7",
     "chai": "^4.2.0",
     "css": "^3.0.0",
@@ -48,19 +40,11 @@
     "typescript": "^3.9.6"
   },
   "dependencies": {
-<<<<<<< HEAD
     "@qualweb/act-rules": "^0.4.17",
     "@qualweb/best-practices": "^0.4.4",
     "@qualweb/css-techniques": "^0.4.3",
     "@qualweb/html-techniques": "^0.4.6",
     "@qualweb/qw-page": "^0.1.16",
-=======
-    "@qualweb/act-rules": "^0.4.16",
-    "@qualweb/best-practices": "^0.4.3",
-    "@qualweb/css-techniques": "^0.4.1",
-    "@qualweb/html-techniques": "^0.4.5",
-    "@qualweb/qw-page": "^0.1.15",
->>>>>>> dd08978d
     "node-fetch": "^2.6.0"
   }
 }