--- conflicted
+++ resolved
@@ -1,66 +1,71 @@
 # Changelog
 
-<<<<<<< HEAD
+## [0.3.1-alpha] - 27/07/2021
+
+### Updated
+
+- localization support
+- dependencies
+
+## [0.2.18] - 23/07/2021
+
+### Updated
+
+- dependencies
+
+## [0.2.17] - 22/07/2021
+
+### Updated
+
+- dependencies
+
+## [0.2.16] - 21/07/2021
+
+### Updated
+
+- dependencies
+
+## [0.2.15] - 30/06/2021
+
+### Updated
+
+- dependencies
+
+## [0.2.14] - 21/06/2021
+
+### Updated
+
+- dependencies
+
+## [0.2.13] - 25/05/2021
+
+### Updated
+
+- dependencies
+
+## [0.2.12] - 19/05/2021
+
+### Updated
+
+- dependencies
+
+## [0.2.11] - 12/05/2021
+
+### Updated
+
+- dependencies
+
+## [0.2.10] - 11/05/2021
+
+### Updated
+
+- dependencies
+
 ## [0.3.0-alpha] - 05/05/2021
 
 ### Added
 
 - localization support
-=======
-## [0.2.18] - 23/07/2021
-
-### Updated
-
-- dependencies
-
-## [0.2.17] - 22/07/2021
-
-### Updated
-
-- dependencies
-
-## [0.2.16] - 21/07/2021
-
-### Updated
-
-- dependencies
-
-## [0.2.15] - 30/06/2021
-
-### Updated
-
-- dependencies
-
-## [0.2.14] - 21/06/2021
-
-### Updated
-
-- dependencies
-
-## [0.2.13] - 25/05/2021
-
-### Updated
-
-- dependencies
-
-## [0.2.12] - 19/05/2021
-
-### Updated
-
-- dependencies
-
-## [0.2.11] - 12/05/2021
-
-### Updated
-
-- dependencies
-
-## [0.2.10] - 11/05/2021
-
-### Updated
-
-- dependencies
->>>>>>> a72f39d6
 
 ## [0.2.9] - 23/04/2021
 
