import CSSselect from 'css-select';
import {
  Page
} from 'puppeteer';
import {
  QualwebOptions,
  SourceHtml,
  ProcessedHtml,
  Url,
  Evaluator
} from '@qualweb/core';
import {
  randomBytes
} from 'crypto';
import {
  WCAGOptions,
  WCAGTechniquesReport
} from '@qualweb/wcag-techniques';
import {
  BrowserUtils,
  DomUtils
} from '@qualweb/util';
import EvaluationRecord from './evaluationRecord.object';
import {
  ACTROptions, ACTRulesReport
} from '@qualweb/act-rules';
import {
  BPOptions, BestPracticesReport
} from '@qualweb/best-practices';
<<<<<<< HEAD

=======
import {
  HTMLTOptions, HTMLTechniquesReport
} from '@qualweb/html-techniques';
import { executeWappalyzer } from '@qualweb/wappalyzer';
>>>>>>> a1313c2e



const endpoint = 'http://194.117.20.242/validate/';

class Evaluation {

  public async getEvaluator(page: Page, sourceHtml: SourceHtml, url: string): Promise<Evaluator> {

    const [plainHtml, pageTitle, elements, browserUserAgent] = await Promise.all([
      page.evaluate(() => {
        return document.documentElement.outerHTML;
      }),
      page.title(),
      page.$$('*'),
      page.browser().userAgent()
    ]);

    let urlStructure: Url | undefined = undefined;
    if (url) {
      urlStructure = this.parseUrl(url, page.url() !== 'about:blank' ? page.url() : url)
    }

    const processedHtml: ProcessedHtml = {
      html: {
        plain: plainHtml
      },
      title: pageTitle,
      elementCount: elements.length
    };

    const viewport = page.viewport();

    const evaluator = {
      name: 'QualWeb',
      description: 'QualWeb is an automatic accessibility evaluator for webpages.',
      version: '3.0.0',
      homepage: 'http://www.qualweb.di.fc.ul.pt/',
      date: new Date().toISOString().replace(/T/, ' ').replace(/\..+/, ''),
      hash: randomBytes(40).toString('hex'),
      url: urlStructure,
      page: {
        viewport: {
          mobile: !!viewport.isMobile,
          landscape: !!viewport.isLandscape,
          userAgent: browserUserAgent,
          resolution: {
            width: viewport.width,
            height: viewport.height
          }
        },
        dom: {
          source: sourceHtml,
          processed: processedHtml
        }
      }
    };

    return evaluator;
  }

  public async addQWPage(page: Page): Promise<void> {
    await page.addScriptTag({
      path: require.resolve('@qualweb/qw-page').replace('index.js', 'qwPage.js')
    });
    await page.evaluate(() => {
      // @ts-ignore
      window.page = new QWPage.QWPage(document, window, true);
    });
  }

  public async executeACT(page: Page, sourceHtml: SourceHtml, options: ACTROptions | undefined): Promise<ACTRulesReport> {
    await page.addScriptTag({
      path: require.resolve('@qualweb/act-rules')
    });

    const metaElements = CSSselect('meta', sourceHtml.html.parsed);
    const parsedMetaElements = new Array<any>();

    for (const element of metaElements || []) {
      const content = DomUtils.getSourceElementAttribute(element, 'content');
      const httpEquiv = DomUtils.getSourceElementAttribute(element, 'http-equiv');
      const htmlCode = DomUtils.getSourceElementHtmlCode(element, true, false);
      const selector = DomUtils.getSourceElementSelector(element);

      parsedMetaElements.push({
        content,
        httpEquiv,
        htmlCode,
        selector
      });
    }

    const actReport = await page.evaluate((parsedMetaElements, options) => {
      // @ts-ignore
      const act = new ACTRules.ACTRules(options);
      // @ts-ignore
      return act.execute(parsedMetaElements, window.page);
      // @ts-ignore
    }, parsedMetaElements, options);

    const r40 = 'QW-ACT-R40';

    if (!options || !options['rules'] || options['rules'].includes(r40) || options['rules'].includes('59br37')) {
      const viewport = page.viewport();

      await page.setViewport({
        width: 640,
        height: 512
      });

      const actReportR40 = await page.evaluate(() => {
        // @ts-ignore
        const act = new ACTRules.ACTRules();
        // @ts-ignore
        return act.executeQW_ACT_R40(window.page);
      });

      await page.setViewport({
        width: viewport.width,
        height: viewport.height
      });

      actReport.assertions[r40] = actReportR40;
      let outcome = actReportR40.metadata.outcome;
      if (outcome === "passed") {
        actReport.metadata.passed++;
      } else if (outcome === "failed") {
        actReport.metadata.failed++;
      } else if (outcome === "warning") {
        actReport.metadata.warning++;
      } else {
        actReport.metadata.inapplicable++;
      }
    }
    return actReport;
  }

  public async executeWCAG(page: Page, options: WCAGOptions | undefined, validation: any): Promise<WCAGTechniquesReport> {
    await page.addScriptTag({
      path: require.resolve('@qualweb/wcag-techniques')
    });

    const url = page.url();
    const newTabWasOpen = await BrowserUtils.detectIfUnwantedTabWasOpened(page.browser(), url);

    const htmlReport = await page.evaluate((newTabWasOpen, validation, options) => {
      // @ts-ignore
      const html = new WCAGTechniques.WCAGTechniques(options);
      // @ts-ignore
      return html.execute(window.page, newTabWasOpen, validation);
      // @ts-ignore
    }, newTabWasOpen, validation, options);

    return htmlReport;
  }

<<<<<<< HEAD
  public async executeBP(page: Page, options: BPOptions|undefined): Promise<BestPracticesReport> {
=======
  public async executeCSS(page: Page, options: CSSTOptions | undefined): Promise<CSSTechniquesReport> {
    await page.addScriptTag({
      path: require.resolve('@qualweb/css-techniques')
    });

    const cssReport = await page.evaluate((options) => {
      // @ts-ignore
      const css = new CSSTechniques.CSSTechniques(options);
      // @ts-ignore
      return css.execute(window.page);
      // @ts-ignore
    }, options);

    return cssReport;
  }

  public async executeBP(page: Page, options: BPOptions | undefined): Promise<BestPracticesReport> {
>>>>>>> a1313c2e
    await page.addScriptTag({
      path: require.resolve('@qualweb/best-practices')
    });

    const bpReport = await page.evaluate((options) => {
      // @ts-ignore
      const bp = new BestPractices.BestPractices();
      if (options)
        bp.configure(options)
      // @ts-ignore
      return bp.execute(window.page);
      // @ts-ignore
    }, options);
    return bpReport;
  }

  public async evaluatePage(sourceHtml: SourceHtml, page: Page, execute: any, options: QualwebOptions, url: string,validation:any): Promise<EvaluationRecord> {
    const evaluator = await this.getEvaluator(page, sourceHtml, url);
    const evaluation = new EvaluationRecord(evaluator);

    await this.addQWPage(page);
    
    if (execute.act) {
      evaluation.addModuleEvaluation('act-rules', await this.executeACT(page, sourceHtml, options['act-rules']));
    }
    if (execute.wcag) {
      //evaluation.addModuleEvaluation('html-techniques', await this.executeHTML(page, options['html-techniques'], validation));
      evaluation.addModuleEvaluation('wcag-techniques', await this.executeWCAG(page, options['wcag-techniques'],validation));
    }
    if (execute.bp) {
      evaluation.addModuleEvaluation('best-practices', await this.executeBP(page, options['best-practices']));
    }
    if (execute.wappalyzer) {
      evaluation.addModuleEvaluation('wappalyzer', await executeWappalyzer(url));
    }

    return evaluation;
  }

  private parseUrl(url: string, pageUrl: string): Url {
    const inputUrl = url;
    let protocol: string;
    let domainName: string;
    let domain: string;
    let uri: string;
    let completeUrl: string = pageUrl;

    protocol = completeUrl.split('://')[0];
    domainName = completeUrl.split('/')[2];

    const tmp: string[] = domainName.split('.');
    domain = tmp[tmp.length - 1];
    uri = completeUrl.split('.' + domain)[1];

    const parsedUrl = {
      inputUrl,
      protocol,
      domainName,
      domain,
      uri,
      completeUrl
    };

    return parsedUrl;
  }
}

export {
  Evaluation,
  EvaluationRecord
};<|MERGE_RESOLUTION|>--- conflicted
+++ resolved
@@ -27,14 +27,8 @@
 import {
   BPOptions, BestPracticesReport
 } from '@qualweb/best-practices';
-<<<<<<< HEAD
-
-=======
-import {
-  HTMLTOptions, HTMLTechniquesReport
-} from '@qualweb/html-techniques';
+
 import { executeWappalyzer } from '@qualweb/wappalyzer';
->>>>>>> a1313c2e
 
 
 
@@ -192,27 +186,7 @@
     return htmlReport;
   }
 
-<<<<<<< HEAD
   public async executeBP(page: Page, options: BPOptions|undefined): Promise<BestPracticesReport> {
-=======
-  public async executeCSS(page: Page, options: CSSTOptions | undefined): Promise<CSSTechniquesReport> {
-    await page.addScriptTag({
-      path: require.resolve('@qualweb/css-techniques')
-    });
-
-    const cssReport = await page.evaluate((options) => {
-      // @ts-ignore
-      const css = new CSSTechniques.CSSTechniques(options);
-      // @ts-ignore
-      return css.execute(window.page);
-      // @ts-ignore
-    }, options);
-
-    return cssReport;
-  }
-
-  public async executeBP(page: Page, options: BPOptions | undefined): Promise<BestPracticesReport> {
->>>>>>> a1313c2e
     await page.addScriptTag({
       path: require.resolve('@qualweb/best-practices')
     });
