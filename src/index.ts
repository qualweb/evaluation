--- conflicted
+++ resolved
@@ -35,20 +35,16 @@
     const locale = <Translate>options.translate;
 
     if (this.execute.act) {
-<<<<<<< HEAD
+      evaluation.addModuleEvaluation('act-rules', await this.executeACT(sourceHtml, locale, options['act-rules']));
+    }
+    if (this.execute.wcag) {
       evaluation.addModuleEvaluation(
-        'act-rules',
-        await this.executeACT(sourceHtmlHeadContent, locale, options['act-rules'])
+        'wcag-techniques',
+        await this.executeWCAG(locale, validation, options['wcag-techniques'])
       );
-=======
-      evaluation.addModuleEvaluation('act-rules', await this.executeACT(sourceHtml, options['act-rules']));
->>>>>>> a72f39d6
-    }
-    if (this.execute.wcag) {
-      evaluation.addModuleEvaluation('wcag-techniques', await this.executeWCAG(validation, options['wcag-techniques']));
     }
     if (this.execute.bp) {
-      evaluation.addModuleEvaluation('best-practices', await this.executeBP(options['best-practices']));
+      evaluation.addModuleEvaluation('best-practices', await this.executeBP(locale, options['best-practices']));
     }
     if (this.execute.wappalyzer) {
       evaluation.addModuleEvaluation('wappalyzer', await executeWappalyzer(this.url));
@@ -138,15 +134,7 @@
     });
   }
 
-<<<<<<< HEAD
-  private async executeACT(
-    sourceHtmlHeadContent: string,
-    locale: Translate,
-    options?: ACTROptions
-  ): Promise<ACTRulesReport> {
-=======
-  private async executeACT(sourceHtml: string, options?: ACTROptions): Promise<ACTRulesReport> {
->>>>>>> a72f39d6
+  private async executeACT(sourceHtml: string, locale: Translate, options?: ACTROptions): Promise<ACTRulesReport> {
     await this.page.addScriptTag({
       path: require.resolve('@qualweb/act-rules'),
       type: 'text/javascript'
@@ -154,16 +142,9 @@
 
     await this.page.keyboard.press('Tab'); // for R72 that needs to check the first focusable element
     await this.page.evaluate(
-<<<<<<< HEAD
-      (sourceHtmlHeadContent: string, locale: string, options?: ACTROptions) => {
+      (sourceHtml: string, locale: string, options?: ACTROptions) => {
         // @ts-ignore
         window.act = new ACTRules(JSON.parse(locale), options);
-=======
-      (sourceHtml: string, options?: ACTROptions) => {
-        if (options) {
-          window.act.configure(options);
-        }
->>>>>>> a72f39d6
 
         window.act.validateFirstFocusableElementIsLinkToNonRepeatedContent();
 
@@ -182,12 +163,8 @@
         window.act.executeAtomicRules();
         window.act.executeCompositeRules();
       },
-<<<<<<< HEAD
-      sourceHtmlHeadContent,
+      sourceHtml,
       JSON.stringify(locale),
-=======
-      sourceHtml,
->>>>>>> a72f39d6
       <Serializable>options
     );
 
@@ -217,7 +194,11 @@
     });
   }
 
-  private async executeWCAG(validation?: HTMLValidationReport, options?: WCAGOptions): Promise<WCAGTechniquesReport> {
+  private async executeWCAG(
+    locale: Translate,
+    validation?: HTMLValidationReport,
+    options?: WCAGOptions
+  ): Promise<WCAGTechniquesReport> {
     await this.page.addScriptTag({
       path: require.resolve('@qualweb/wcag-techniques'),
       type: 'text/javascript'
@@ -226,31 +207,33 @@
     const newTabWasOpen = await this.detectIfUnwantedTabWasOpened();
 
     return await this.page.evaluate(
-      (newTabWasOpen: boolean, validation: HTMLValidationReport, options?: WCAGOptions) => {
-        if (options) {
-          window.wcag.configure(options);
-        }
-
-        //const wcag = new WCAG.WCAGTechniques(options);
+      (locale: string, newTabWasOpen: boolean, validation: HTMLValidationReport, options?: WCAGOptions) => {
+        //@ts-ignore
+        window.wcag = new WCAGTechniques(JSON.parse(locale), options);
         return window.wcag.execute(newTabWasOpen, validation);
       },
+      JSON.stringify(locale),
       newTabWasOpen,
       <Serializable>(validation ?? null),
       <Serializable>options
     );
   }
 
-  private async executeBP(options?: BPOptions): Promise<BestPracticesReport> {
+  private async executeBP(locale: Translate, options?: BPOptions): Promise<BestPracticesReport> {
     await this.page.addScriptTag({
       path: require.resolve('@qualweb/best-practices'),
       type: 'text/javascript'
     });
 
-    return await this.page.evaluate((options?: BPOptions) => {
-      //@ts-ignore
-      const bp = new BestPractices(options);
-      return bp.execute();
-    }, <Serializable>options);
+    return await this.page.evaluate(
+      (locale: string, options?: BPOptions) => {
+        //@ts-ignore
+        const bp = new BestPractices(JSON.parse(locale), options);
+        return bp.execute();
+      },
+      JSON.stringify(locale),
+      <Serializable>options
+    );
   }
 
   private async executeCounter(): Promise<CounterReport> {
