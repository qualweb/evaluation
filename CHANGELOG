# Changelog
<<<<<<< HEAD
## [0.1.20] - 10/07/2020
- dependencies updated
=======
## [0.1.23] - 10/07/2020
 - updated dependencies
## [0.1.22] - 10/07/2020
 - updated dependencies
## [0.1.21] - 10/07/2020
 - updated dependencies
## [0.1.20] - 10/07/2020
 - updated dependencies
>>>>>>> dd08978d
## [0.1.19] - 03/07/2020
 - css-techniques updated
## [0.1.18] - 03/07/2020
 - bugs fixed
## [0.1.17] - 03/07/2020
 - updated dependencies, code optimizations
## [0.1.15] - 23/06/2020
- updated act
## [0.1.14] - 18/06/2020
- updated act
## [0.1.13] - 18/06/2020
- updated types
## [0.1.12] - 18/06/2020
- updated act,css,html
## [0.1.11] - 08/06/2020
- updated act
## [0.1.10] - 08/06/2020
- fixed inaplicable
## [0.1.9] - 08/06/2020
- fixed act
## [0.1.8] - 08/06/2020
- deleted log
## [0.1.7] - 08/06/2020
- fixed r40
## [0.1.6] - 08/06/2020
- updated dependencies and added r40 specific code
## [0.1.5] - 31/05/2020
- fixed options
## [0.1.4] - 31/05/2020
- added act,html,bp and css to dependencies
## [0.1.3] - 29/05/2020
- fixed naming
## [0.1.2] - 29/05/2020
- fixed qw-page import

## [0.1.1] - 29/05/2020
-updated dependencies

## [0.1.0] - 29/05/2020
-new package<|MERGE_RESOLUTION|>--- conflicted
+++ resolved
@@ -1,8 +1,6 @@
 # Changelog
-<<<<<<< HEAD
-## [0.1.20] - 10/07/2020
+## [0.1.24] - 10/07/2020
 - dependencies updated
-=======
 ## [0.1.23] - 10/07/2020
  - updated dependencies
 ## [0.1.22] - 10/07/2020
@@ -11,7 +9,6 @@
  - updated dependencies
 ## [0.1.20] - 10/07/2020
  - updated dependencies
->>>>>>> dd08978d
 ## [0.1.19] - 03/07/2020
  - css-techniques updated
 ## [0.1.18] - 03/07/2020
