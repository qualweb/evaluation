--- conflicted
+++ resolved
@@ -1,12 +1,9 @@
 # Changelog
-<<<<<<< HEAD
-## [0.1.38] - 07/09/2020
+## [0.1.39] - 07/09/2020
  - updated dependencies
  - fixed bugs
-=======
 ## [0.1.38] - 03/09/2020
  - changed validator to dom
->>>>>>> 2d068362
 ## [0.1.37] - 27/08/2020
  - added QWPage to window
 ## [0.1.36] - 25/08/2020
