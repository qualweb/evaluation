# Changelog
<<<<<<< HEAD
## [0.1.36] - 27/08/2020
 - added QWPage to window
=======
## [0.1.36] - 25/08/2020
 - dependencies updated
>>>>>>> aaccfc9e
## [0.1.35] - 21/08/2020
 - dependencies updated
## [0.1.34] - 16/08/2020
 - dependencies updated
## [0.1.33] - 07/08/2020
 - dependencies updated
## [0.1.32] - 07/08/2020
 - dependencies updated
## [0.1.31] - 06/08/2020
 - dependencies updated
 - url bugs fixed
## [0.1.30] - 29/07/2020
 - dependencies updated
## [0.1.29] - 28/07/2020
 - dependencies updated
## [0.1.28] - 27/07/2020
 - dependencies updated
## [0.1.27] - 13/07/2020
- bug fix
## [0.1.26] - 11/07/2020
- tests updated
## [0.1.25] - 11/07/2020
- fixed import
## [0.1.24] - 10/07/2020
- dependencies updated
## [0.1.23] - 10/07/2020
 - updated dependencies
## [0.1.22] - 10/07/2020
 - updated dependencies
## [0.1.21] - 10/07/2020
 - updated dependencies
## [0.1.20] - 10/07/2020
 - updated dependencies
## [0.1.19] - 03/07/2020
 - css-techniques updated
## [0.1.18] - 03/07/2020
 - bugs fixed
## [0.1.17] - 03/07/2020
 - updated dependencies, code optimizations
## [0.1.15] - 23/06/2020
- updated act
## [0.1.14] - 18/06/2020
- updated act
## [0.1.13] - 18/06/2020
- updated types
## [0.1.12] - 18/06/2020
- updated act,css,html
## [0.1.11] - 08/06/2020
- updated act
## [0.1.10] - 08/06/2020
- fixed inapplicable
## [0.1.9] - 08/06/2020
- fixed act
## [0.1.8] - 08/06/2020
- deleted log
## [0.1.7] - 08/06/2020
- fixed r40
## [0.1.6] - 08/06/2020
- updated dependencies and added r40 specific code
## [0.1.5] - 31/05/2020
- fixed options
## [0.1.4] - 31/05/2020
- added act,html,bp and css to dependencies
## [0.1.3] - 29/05/2020
- fixed naming
## [0.1.2] - 29/05/2020
- fixed qw-page import

## [0.1.1] - 29/05/2020
-updated dependencies

## [0.1.0] - 29/05/2020
-new package<|MERGE_RESOLUTION|>--- conflicted
+++ resolved
@@ -1,11 +1,8 @@
 # Changelog
-<<<<<<< HEAD
-## [0.1.36] - 27/08/2020
+## [0.1.37] - 27/08/2020
  - added QWPage to window
-=======
 ## [0.1.36] - 25/08/2020
  - dependencies updated
->>>>>>> aaccfc9e
 ## [0.1.35] - 21/08/2020
  - dependencies updated
 ## [0.1.34] - 16/08/2020
