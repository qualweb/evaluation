--- conflicted
+++ resolved
@@ -1,13 +1,9 @@
 # Changelog
-<<<<<<< HEAD
+
 ## [0.1.28] - 27/07/2020
  - dependencies updated
-## [0.1.27] - 27/07/2020
- - dependencies updated
-=======
 ## [0.1.27] - 13/07/2020
 - bug fix
->>>>>>> 3613ad8d
 ## [0.1.26] - 11/07/2020
 - tests updated
 ## [0.1.25] - 11/07/2020
@@ -39,7 +35,7 @@
 ## [0.1.11] - 08/06/2020
 - updated act
 ## [0.1.10] - 08/06/2020
-- fixed inaplicable
+- fixed inapplicable
 ## [0.1.9] - 08/06/2020
 - fixed act
 ## [0.1.8] - 08/06/2020
